package identity

import (
	"context"
	"crypto/tls"
	"crypto/x509"
	"crypto/x509/pkix"
	"errors"
	"net/http"
	"net/http/httptest"
	"os"
	"testing"

	"github.com/effective-security/porto/xhttp/marshal"
	"github.com/stretchr/testify/assert"
	"github.com/stretchr/testify/require"
	"google.golang.org/grpc"
)

func TestMain(m *testing.M) {
	rc := m.Run()
	os.Exit(rc)
}

func Test_Identity(t *testing.T) {
	i := identity{role: "netmgmt", subject: "Ekspand"}
	assert.Equal(t, "netmgmt", i.Role())
	assert.Equal(t, "Ekspand", i.Subject())
	assert.Equal(t, "Ekspand:netmgmt", i.String())
	assert.Empty(t, i.Tenant())

	id := NewIdentity("netmgmt", "Ekspand", "org", nil, "", "")
	assert.Equal(t, "netmgmt", id.Role())
	assert.Equal(t, "Ekspand", id.Subject())
	assert.Equal(t, "org", id.Tenant())
	assert.Equal(t, "org/Ekspand:netmgmt", id.String())
}

func Test_ForRequest(t *testing.T) {
	r, _ := http.NewRequest(http.MethodGet, "/", nil)
	ctx := FromRequest(r)
	assert.NotNil(t, ctx)
}

func Test_ClientIP(t *testing.T) {
	d := http.HandlerFunc(func(w http.ResponseWriter, r *http.Request) {
		caller := FromRequest(r)
		assert.Equal(t, "10.0.0.1", caller.ClientIP())
	})
	rw := httptest.NewRecorder()
	handler := NewContextHandler(d, GuestIdentityMapper)
	r, err := http.NewRequest("GET", "/test", nil)
	require.NoError(t, err)
	r.RemoteAddr = "10.0.0.1"

	handler.ServeHTTP(rw, r)
}

func Test_AddToContext(t *testing.T) {
	ctx := AddToContext(
		context.Background(),
		NewRequestContext(NewIdentity("r", "n", "", map[string]interface{}{"email": "test"}, "", "")),
	)

	rqCtx := FromContext(ctx)
	require.NotNil(t, rqCtx)

	identity := rqCtx.Identity()
	require.Equal(t, "n", identity.Subject())
	require.Equal(t, "r", identity.Role())
	require.Equal(t, "test", identity.Claims().String("email"))
}

func Test_FromContext(t *testing.T) {
	type roleName struct {
		Role string `json:"role,omitempty"`
		Name string `json:"name,omitempty"`
	}

	h := func(w http.ResponseWriter, r *http.Request) {
		ctx := FromContext(r.Context())

		identity := ctx.Identity()
		res := &roleName{
			Role: identity.Role(),
			Name: identity.Subject(),
		}
		marshal.WriteJSON(w, r, res)
	}

	handler := NewContextHandler(http.HandlerFunc(h), GuestIdentityMapper)

	t.Run("default_extractor", func(t *testing.T) {
		r, err := http.NewRequest(http.MethodGet, "/test", nil)
		require.NoError(t, err)

		r.TLS = &tls.ConnectionState{
			PeerCertificates: []*x509.Certificate{
				{
					Subject: pkix.Name{
						CommonName:   "es",
						Organization: []string{"org"},
					},
				},
			},
		}

		w := httptest.NewRecorder()
		handler.ServeHTTP(w, r)
		require.Equal(t, http.StatusOK, w.Code)

		resp := w.Result()
		defer resp.Body.Close()

		rn := &roleName{}
		require.NoError(t, marshal.Decode(resp.Body, rn))
		assert.Equal(t, GuestRoleName, rn.Role)
		assert.Equal(t, "es", rn.Name)
	})
}

func Test_grpcFromContext(t *testing.T) {
	info := &grpc.UnaryServerInfo{
		FullMethod: "test",
	}

	t.Run("default_guest", func(t *testing.T) {
		unary := NewAuthUnaryInterceptor(GuestIdentityForContext)
<<<<<<< HEAD
		_, _ = unary(context.Background(), nil, nil, func(ctx context.Context, req interface{}) (interface{}, error) {
=======
		unary(context.Background(), nil, info, func(ctx context.Context, req interface{}) (interface{}, error) {
>>>>>>> 7ceba2af
			rt := FromContext(ctx)
			require.NotNil(t, rt)
			require.NotNil(t, rt.Identity())
			assert.Equal(t, "guest", rt.Identity().Role())
			return nil, nil
		})
	})

	t.Run("with_custom_id", func(t *testing.T) {
		def := func(ctx context.Context) (Identity, error) {
			return NewIdentity("test", "", "", nil, "", ""), nil
		}
		unary := NewAuthUnaryInterceptor(def)
		handler := func(ctx context.Context, req interface{}) (interface{}, error) {
			rt := FromContext(ctx)
			require.NotNil(t, rt)
			require.NotNil(t, rt.Identity())
			assert.Equal(t, "test", rt.Identity().Role())
			return nil, nil
		}
		unary(context.Background(), nil, nil, handler)
	})

	t.Run("with_error", func(t *testing.T) {
		def := func(ctx context.Context) (Identity, error) {
			return nil, errors.New("invalid request")
		}
		unary := NewAuthUnaryInterceptor(def)
		_, err := unary(context.Background(), nil, info, func(ctx context.Context, req interface{}) (interface{}, error) {
			return nil, errors.New("some error")
		})
		require.Error(t, err)
		assert.Equal(t, "rpc error: code = PermissionDenied desc = unable to get identity: invalid request", err.Error())
	})
}

func Test_RequestorIdentity(t *testing.T) {
	type roleName struct {
		Role string `json:"role,omitempty"`
		Name string `json:"name,omitempty"`
	}

	h := func(w http.ResponseWriter, r *http.Request) {
		ctx := FromRequest(r)
		identity := ctx.Identity()
		res := &roleName{
			Role: identity.Role(),
			Name: identity.Subject(),
		}
		marshal.WriteJSON(w, r, res)
	}

	t.Run("default_extractor", func(t *testing.T) {
		handler := NewContextHandler(http.HandlerFunc(h), GuestIdentityMapper)
		r, err := http.NewRequest(http.MethodGet, "/test", nil)
		require.NoError(t, err)

		r.TLS = &tls.ConnectionState{
			PeerCertificates: []*x509.Certificate{
				{
					Subject: pkix.Name{
						CommonName:   "es",
						Organization: []string{"org"},
					},
				},
			},
		}

		w := httptest.NewRecorder()
		handler.ServeHTTP(w, r)
		require.Equal(t, http.StatusOK, w.Code)

		resp := w.Result()
		defer resp.Body.Close()

		rn := &roleName{}
		require.NoError(t, marshal.Decode(resp.Body, rn))
		assert.Equal(t, GuestRoleName, rn.Role)
		assert.Equal(t, "es", rn.Name)
	})

	t.Run("cn_extractor", func(t *testing.T) {
		handler := NewContextHandler(http.HandlerFunc(h), identityMapperFromCN)
		r, err := http.NewRequest(http.MethodGet, "/test", nil)
		require.NoError(t, err)

		r.TLS = &tls.ConnectionState{
			PeerCertificates: []*x509.Certificate{
				{
					Subject: pkix.Name{
						CommonName:   "cn-es",
						Organization: []string{"org"},
					},
				},
			},
		}
		w := httptest.NewRecorder()
		handler.ServeHTTP(w, r)
		require.Equal(t, http.StatusOK, w.Code)

		resp := w.Result()
		defer resp.Body.Close()

		rn := &roleName{}
		require.NoError(t, marshal.Decode(resp.Body, rn))
		assert.Equal(t, "cn-es", rn.Role)
		assert.Equal(t, "cn-es", rn.Name)
	})

	t.Run("cn_extractor_must", func(t *testing.T) {
		handler := NewContextHandler(http.HandlerFunc(h), identityMapperFromCNMust)
		r, err := http.NewRequest(http.MethodGet, "/test", nil)
		require.NoError(t, err)

		w := httptest.NewRecorder()
		handler.ServeHTTP(w, r)
		require.Equal(t, http.StatusUnauthorized, w.Code)

		assert.Equal(t, `{"code":"unauthorized","message":"request denied for this identity"}`, w.Body.String())
	})
	t.Run("ForRequest", func(t *testing.T) {
		r, err := http.NewRequest(http.MethodGet, "/test", nil)
		require.NoError(t, err)

		ctx := FromRequest(r)
		assert.Equal(t, GuestRoleName, ctx.Identity().Role())
	})
}

func identityMapperFromCN(r *http.Request) (Identity, error) {
	var role string
	var name string
	if r.TLS == nil || len(r.TLS.PeerCertificates) == 0 {
		name = ClientIPFromRequest(r)
		role = GuestRoleName
	} else {
		name = r.TLS.PeerCertificates[0].Subject.CommonName
		role = r.TLS.PeerCertificates[0].Subject.CommonName
	}
	return identity{subject: name, role: role}, nil
}

func identityMapperFromCNMust(r *http.Request) (Identity, error) {
	if r.TLS == nil || len(r.TLS.PeerCertificates) == 0 {
		return nil, errors.New("missing client certificate")
	}
	return identity{subject: r.TLS.PeerCertificates[0].Subject.CommonName, role: r.TLS.PeerCertificates[0].Subject.CommonName}, nil
}<|MERGE_RESOLUTION|>--- conflicted
+++ resolved
@@ -126,11 +126,7 @@
 
 	t.Run("default_guest", func(t *testing.T) {
 		unary := NewAuthUnaryInterceptor(GuestIdentityForContext)
-<<<<<<< HEAD
-		_, _ = unary(context.Background(), nil, nil, func(ctx context.Context, req interface{}) (interface{}, error) {
-=======
-		unary(context.Background(), nil, info, func(ctx context.Context, req interface{}) (interface{}, error) {
->>>>>>> 7ceba2af
+		_, _ = unary(context.Background(), nil, info, func(ctx context.Context, req interface{}) (interface{}, error) {
 			rt := FromContext(ctx)
 			require.NotNil(t, rt)
 			require.NotNil(t, rt.Identity())
