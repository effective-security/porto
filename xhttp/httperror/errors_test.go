package httperror_test

import (
	"encoding/json"
	"net/http"
	"net/http/httptest"
	"testing"

	"github.com/effective-security/porto/xhttp/httperror"
	"github.com/effective-security/porto/xhttp/pberror"
	"github.com/pkg/errors"
	"github.com/stretchr/testify/assert"
	"github.com/stretchr/testify/require"
	"google.golang.org/grpc/codes"
)

func TestErrorCode_JSON(t *testing.T) {
	v := map[string]string{"foo": httperror.CodeInvalidJSON}
	b, err := json.Marshal(&v)
	require.NoError(t, err, "Unable to marshal to json")
	exp := `{"foo":"invalid_json"}`
	assert.Equal(t, exp, string(b), "Unexpected JSON serializtion of ErrorCode")
}

func TestError_Error(t *testing.T) {
	// compile error if Error doesn't impl error
	var _ error = &httperror.Error{}

	e := httperror.New(http.StatusBadRequest, httperror.CodeInvalidJSON, "Bob")
	assert.Equal(t, "invalid_json: Bob", e.Error())
<<<<<<< HEAD

	_ = e.WithCause(errors.New("some other error"))
	assert.Equal(t, "invalid_json: Bob", e.Error())
=======
	e.RequestID = "123"
	assert.Equal(t, "request 123: invalid_json: Bob", e.Error())
  
	_ = e.WithCause(errors.New("some other error"))
	assert.Equal(t, "request 123: invalid_json: Bob", e.Error())
>>>>>>> 6431c575
}

func TestError_Nil(t *testing.T) {
	var e *httperror.Error
	assert.Nil(t, e)
	assert.Equal(t, "nil", e.Error())
}

func TestError_ManyErrorIsError(t *testing.T) {
	err := httperror.NewMany(http.StatusBadRequest, httperror.CodeRateLimitExceeded, "There were 42 errors!")
	var _ error = err // won't compile if ManyError doesn't impl error
	assert.Equal(t, "rate_limit_exceeded: There were 42 errors!", err.Error())
	err.RequestID = "123"
	assert.Equal(t, "request 123: rate_limit_exceeded: There were 42 errors!", err.Error())
}

func TestError_ManyError(t *testing.T) {
	var many *httperror.ManyError
	assert.Nil(t, many)
	assert.Equal(t, "nil", many.Error())

	many = many.Add("testing", errors.Errorf("from nil"))
	require.NotNil(t, many)
	assert.NotNil(t, many.Errors)
	assert.Equal(t, "unexpected: from nil", many.Error())

	many.Code = ""
	assert.NotNil(t, many.Errors)
	assert.Equal(t, "unexpected: from nil", many.Error())
}

func TestError_AddErrorToManyError(t *testing.T) {
	me := httperror.NewMany(http.StatusBadRequest, httperror.CodeRateLimitExceeded, "There were 42 errors!")
	_ = me.Add("one", errors.Errorf("test error 1"))
	assert.Equal(t, 1, len(me.Errors))
	_ = me.Add("two", httperror.New(http.StatusBadRequest, httperror.CodeInvalidJSON, "test error 2"))
	assert.Equal(t, 2, len(me.Errors))
	assert.True(t, me.HasErrors(), "many error contains two errors")
	assert.Contains(t, me.Errors, "one")
	assert.Contains(t, me.Errors, "two")
}

func TestError_AddErrorToNilManyError(t *testing.T) {
	var me httperror.ManyError
	_ = me.Add("one", errors.Errorf("test error 1"))
	assert.Equal(t, 1, len(me.Errors))
	me.Add("two", httperror.New(http.StatusBadRequest, httperror.CodeInvalidJSON, "test error 2"))
	assert.Equal(t, 2, len(me.Errors))
	assert.True(t, me.HasErrors(), "many error contains two errors")
	assert.Contains(t, me.Errors, "one")
	assert.Contains(t, me.Errors, "two")
}

func TestError_WriteHTTPResponse(t *testing.T) {
	single := httperror.New(http.StatusBadRequest, httperror.CodeInvalidJSON, "test error 2")
	single.RequestID = "123"

	many := httperror.NewMany(http.StatusBadRequest, httperror.CodeRateLimitExceeded, "There were 2 errors!")

	_ = many.Add("one", errors.Errorf("test error 1"))
	_ = many.Add("two", httperror.New(http.StatusBadRequest, httperror.CodeInvalidJSON, "test error 2"))
<<<<<<< HEAD
=======

	many.RequestID = "123"
	many.Add("one", errors.Errorf("test error 1"))
	many.Add("two", httperror.New(http.StatusBadRequest, httperror.CodeInvalidJSON, "test error 2"))
	assert.EqualError(t, many.Cause(), "test error 1")
>>>>>>> 6431c575

	manyNil := &httperror.ManyError{HTTPStatus: http.StatusBadRequest}
	_ = manyNil.Add("one", errors.Errorf("test error 1"))
	_ = manyNil.Add("two", httperror.New(http.StatusBadRequest, httperror.CodeInvalidJSON, "test error 2"))

	cases := []struct {
		name     string
		err      error
		urlPath  string
		expected string
	}{
		{
			name:     "single_raw_json",
			err:      single,
			urlPath:  "/",
			expected: `{"code":"invalid_json","request_id":"123","message":"test error 2"}`,
		},
		{
			name:    "single_pretty_json",
			err:     single,
			urlPath: "/?pp",
			expected: `{
	"code": "invalid_json",
	"message": "test error 2",
	"request_id": "123"
}`,
		},
		{
			name:    "many_pretty_json",
			err:     many,
			urlPath: "/?pp",
			expected: `{
	"code": "rate_limit_exceeded",
	"errors": {
		"one": {
			"code": "unexpected",
			"message": "test error 1"
		},
		"two": {
			"code": "invalid_json",
			"message": "test error 2"
		}
	},
	"message": "There were 2 errors!",
	"request_id": "123"
}`,
		},
		{
			name:    "manynil_pretty_json",
			err:     manyNil,
			urlPath: "/?pp",
			expected: `{
	"errors": {
		"one": {
			"code": "unexpected",
			"message": "test error 1"
		},
		"two": {
			"code": "invalid_json",
			"message": "test error 2"
		}
	}
}`,
		},
	}

	for _, tc := range cases {
		t.Run(tc.name, func(t *testing.T) {
			w := httptest.NewRecorder()
			r, err := http.NewRequest(http.MethodGet, tc.urlPath, nil)
			require.NoError(t, err)

			switch tc.err.(type) {
			case *httperror.ManyError:
				tc.err.(*httperror.ManyError).WriteHTTPResponse(w, r)
			default:
				tc.err.(*httperror.Error).WriteHTTPResponse(w, r)
			}
			assert.Equal(t, tc.expected, w.Body.String())
		})
	}
}

func TestError_IsTimeout(t *testing.T) {
	assert.True(t, httperror.IsTimeout(errors.Errorf("context deadline exceeded")))
	assert.True(t, httperror.IsTimeout(errors.Errorf("request timeout")))
}

func TestError_NewFromPb(t *testing.T) {
	err := httperror.InvalidParam("test")
	assert.Equal(t, err.Error(), httperror.NewFromPb(err).Error())
	err2 := errors.Errorf("test")
	assert.Equal(t, "unexpected: test", httperror.NewFromPb(err2).Error())

	assert.Equal(t, "unavailable: request timed out", httperror.NewFromPb(pberror.ErrGRPCTimeout).Error())
}

func TestError_Status(t *testing.T) {
	assert.Equal(t, http.StatusOK, httperror.Status(nil))
	assert.Equal(t, http.StatusNotFound, httperror.Status(httperror.NotFound("test")))
	assert.Equal(t, http.StatusNotFound, httperror.Status(pberror.New(codes.NotFound, "test")))
	assert.Equal(t, http.StatusInternalServerError, httperror.Status(errors.New("test")))
}<|MERGE_RESOLUTION|>--- conflicted
+++ resolved
@@ -28,17 +28,11 @@
 
 	e := httperror.New(http.StatusBadRequest, httperror.CodeInvalidJSON, "Bob")
 	assert.Equal(t, "invalid_json: Bob", e.Error())
-<<<<<<< HEAD
-
-	_ = e.WithCause(errors.New("some other error"))
-	assert.Equal(t, "invalid_json: Bob", e.Error())
-=======
 	e.RequestID = "123"
 	assert.Equal(t, "request 123: invalid_json: Bob", e.Error())
-  
+
 	_ = e.WithCause(errors.New("some other error"))
 	assert.Equal(t, "request 123: invalid_json: Bob", e.Error())
->>>>>>> 6431c575
 }
 
 func TestError_Nil(t *testing.T) {
@@ -100,14 +94,11 @@
 
 	_ = many.Add("one", errors.Errorf("test error 1"))
 	_ = many.Add("two", httperror.New(http.StatusBadRequest, httperror.CodeInvalidJSON, "test error 2"))
-<<<<<<< HEAD
-=======
 
 	many.RequestID = "123"
 	many.Add("one", errors.Errorf("test error 1"))
 	many.Add("two", httperror.New(http.StatusBadRequest, httperror.CodeInvalidJSON, "test error 2"))
 	assert.EqualError(t, many.Cause(), "test error 1")
->>>>>>> 6431c575
 
 	manyNil := &httperror.ManyError{HTTPStatus: http.StatusBadRequest}
 	_ = manyNil.Add("one", errors.Errorf("test error 1"))
