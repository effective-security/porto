--- conflicted
+++ resolved
@@ -68,13 +68,10 @@
 		}
 
 		// you should really be using Error to get a good error response returned
-<<<<<<< HEAD
-		logger.KV(xlog.DEBUG, "reason", "generic_error", "type", bv, "err", bv)
-		WriteJSON(w, r, httperror.Unexpected(bv.Error()))
-=======
+
 		// logger.ContextKV(r.Context(), xlog.WARNING, "reason", "generic_error", "type", bv, "err", bv)
 		WriteJSON(w, r, httperror.NewFromPb(bv))
->>>>>>> 7ceba2af
+
 		return
 
 	default:
@@ -88,11 +85,9 @@
 		}
 		bw := bufio.NewWriter(out)
 		if err := NewEncoder(bw, r).Encode(body); err != nil {
-<<<<<<< HEAD
-			logger.KV(xlog.WARNING, "reason", "encode", "type", body, "err", err.Error())
-=======
+
 			logger.ContextKV(r.Context(), xlog.WARNING, "reason", "encode", "type", body, "err", err.Error())
->>>>>>> 7ceba2af
+
 		}
 		bw.Flush()
 	}
@@ -158,13 +153,9 @@
 func WritePlainJSON(w http.ResponseWriter, statusCode int, body interface{}, printSetting PrettyPrintSetting) {
 	w.Header().Set(header.ContentType, header.ApplicationJSON)
 	w.WriteHeader(statusCode)
-<<<<<<< HEAD
-	if err := codec.NewEncoder(w, encoderHandle(printSetting)).Encode(body); err != nil {
-		logger.KV(xlog.WARNING, "reason", "encode", "type", body, "err", err.Error())
-	}
-=======
+
 	codec.NewEncoder(w, encoderHandle(printSetting)).Encode(body)
->>>>>>> 7ceba2af
+
 }
 
 // NewRequest returns http.Request
