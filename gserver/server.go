package gserver

import (
	"context"
	"net"
	"os"
	"strings"
	"sync"
	"time"

	"github.com/effective-security/porto/gserver/roles"
	"github.com/effective-security/porto/pkg/discovery"
	"github.com/effective-security/porto/restserver"
	"github.com/effective-security/porto/restserver/authz"
	"github.com/effective-security/porto/x/netutil"
	"github.com/effective-security/xlog"
	"github.com/effective-security/xpki/jwt"
	"github.com/pkg/errors"
	"go.uber.org/dig"
	"google.golang.org/grpc"
)

var logger = xlog.NewPackageLogger("github.com/effective-security/porto", "gserver")

// ServiceFactory is interface to create Services
type ServiceFactory func(*Server) interface{}

// Service provides a way for subservices to be registered so they get added to the http API.
type Service interface {
	Name() string
	Close()
	// IsReady indicates that service is ready to serve its end-points
	IsReady() bool
}

// StartSubcriber provides
type StartSubcriber interface {
	// OnStarted is called when the server started and
	// is ready to serve requests
	OnStarted() error
}

// RouteRegistrator provides interface to register HTTP route
type RouteRegistrator interface {
	RegisterRoute(restserver.Router)
}

// GRPCRegistrator provides interface to register gRPC service
type GRPCRegistrator interface {
	RegisterGRPC(*grpc.Server)
}

// Server contains a running server and its listeners.
type Server struct {
	Listeners []net.Listener

	ipaddr   string
	hostname string
	// a map of contexts for the servers that serves client requests.
	sctxs map[string]*serveCtx

	di   *dig.Container
	name string
	cfg  Config

	stopc     chan struct{}
	errc      chan error
	closeOnce sync.Once
	startedAt time.Time

	services map[string]Service

	authz    *authz.Provider
	identity roles.IdentityProvider
	disco    discovery.Discovery

	opts options
}

// Start returns running Server
func Start(
	name string,
	cfg *Config,
	container *dig.Container,
	serviceFactories map[string]ServiceFactory,
	opts ...Option,
) (e *Server, err error) {
	serving := false
	defer func() {
		// if no error, then do nothing
		if e == nil || err == nil {
			return
		}
		if !serving {
			// errored before starting gRPC server for serveCtx.serversC
			for _, sctx := range e.sctxs {
				close(sctx.serversC)
			}
		}
		e.Close()
		e = nil
	}()

	e, err = newServer(name, cfg, container, serviceFactories, opts...)
	if err != nil {
		return nil, err
	}

	err = container.Invoke(func(
		d discovery.Discovery,
	) error {
		e.disco = d
		return nil
	})
	if err != nil {
		return nil, errors.WithMessagef(err, "unable to inject dependencies")
	}

	err = container.Invoke(func(
		jwtParser jwt.Parser,
		at roles.AccessToken,
	) error {
		iden, err := roles.New(&cfg.IdentityMap, jwtParser, at)
		if err != nil {
<<<<<<< HEAD
			//logger.KV(xlog.ERROR, "err", err)
=======
			logger.KV(xlog.ERROR, "err", err)
>>>>>>> 7ceba2af
			return err
		}
		e.identity = iden
		return nil
	})
	if err != nil {
		return nil, errors.WithMessagef(err, "unable to initialize identity provider")
	}

	if cfg.Authz != nil &&
		(len(cfg.Authz.Allow) > 0 ||
			len(cfg.Authz.AllowAny) > 0 ||
			len(cfg.Authz.AllowAnyRole) > 0) {
		e.authz, err = authz.New(cfg.Authz)
		if err != nil {
			return nil, err
		}
	}

	if err = e.serveClients(); err != nil {
		return e, err
	}

	// Register services
	for _, svc := range e.services {
		_ = e.disco.Register(e.Name(), svc)
	}

	serving = true
	return e, nil
}

func newServer(
	name string,
	cfg *Config,
	container *dig.Container,
	serviceFactories map[string]ServiceFactory,
	opts ...Option,
) (*Server, error) {
	var err error

	ipaddr, err := netutil.GetLocalIP()
	if err != nil {
		ipaddr = "127.0.0.1"
		logger.KV(xlog.ERROR, "reason", "unable_determine_ipaddr", "use", ipaddr, "err", err.Error())
	}
	hostname, _ := os.Hostname()

	e := &Server{
		ipaddr:   ipaddr,
		hostname: hostname,
		name:     name,
		cfg:      *cfg,
		di:       container,
		services: make(map[string]Service),
		//sctxs: make(map[string]*serveCtx),
		stopc:     make(chan struct{}),
		startedAt: time.Now(),
	}

	for _, o := range opts {
		o.apply(&e.opts)
	}

	for _, svc := range cfg.Services {
		sf := serviceFactories[svc]
		if sf == nil {
			return nil, errors.Errorf("service factory is not registered: %q", svc)
		}
		err = container.Invoke(sf(e))
		if err != nil {
			return nil, errors.WithMessagef(err, "service factory failed, server=%q, service=%s",
				name, svc)
		}
	}

	logger.KV(xlog.TRACE, "status", "configuring_listeners", "server", name)

	e.sctxs, err = configureListeners(cfg)
	if err != nil {
		return e, err
	}

	for _, sctx := range e.sctxs {
		e.Listeners = append(e.Listeners, sctx.listener)
	}

	// buffer channel so goroutines on closed connections won't wait forever
	e.errc = make(chan error, len(e.Listeners)+2*len(e.sctxs))

	return e, nil
}

func (e *Server) serveClients() (err error) {
	// start client servers in each goroutine
	for _, sctx := range e.sctxs {
		go func(s *serveCtx) {
			e.errHandler(s.serve(e, e.errHandler))
		}(sctx)
	}
	return nil
}

func (e *Server) errHandler(err error) {
	if err != nil && !strings.Contains(err.Error(), "closed") {
		logger.KV(xlog.INFO, "err", err)
	}
	select {
	case <-e.stopc:
		return
	default:
	}
	select {
	case <-e.stopc:
	case e.errc <- err:
	}
}

// Close gracefully shuts down all servers/listeners.
// Client requests will be terminated with request timeout.
// After timeout, enforce remaning requests be closed immediately.
func (e *Server) Close() {
	logger.KV(xlog.INFO, "server", e.Name())

	for _, svc := range e.services {
		svc.Close()
	}

	e.closeOnce.Do(func() { close(e.stopc) })

	// close client requests with request timeout
	timeout := 3 * time.Second
	if e.cfg.Timeout.Request != 0 {
		timeout = e.cfg.Timeout.Request
	}
	for _, sctx := range e.sctxs {
		for ss := range sctx.serversC {
			ctx, cancel := context.WithTimeout(context.Background(), timeout)
			stopServers(ctx, ss)
			cancel()
		}
	}

	for _, sctx := range e.sctxs {
		sctx.cancel()
	}

	for i := range e.Listeners {
		if e.Listeners[i] != nil {
			e.Listeners[i].Close()
		}
	}
}

func stopServers(ctx context.Context, ss *servers) {
	shutdownNow := func() {
		// first, close the http.Server
		_ = ss.http.Shutdown(ctx)
		// then close grpc.Server; cancels all active RPCs
		ss.grpc.Stop()
	}

	// do not grpc.Server.GracefulStop with TLS enabled server
	// See https://github.com/grpc/grpc-go/issues/1384#issuecomment-317124531
	if ss.secure {
		shutdownNow()
		return
	}

	ch := make(chan struct{})
	go func() {
		defer close(ch)
		// close listeners to stop accepting new connections,
		// will block on any existing transports
		ss.grpc.GracefulStop()
	}()

	// wait until all pending RPCs are finished
	select {
	case <-ch:
	case <-ctx.Done():
		// took too long, manually close open transports
		// e.g. watch streams
		shutdownNow()

		// concurrent GracefulStop should be interrupted
		<-ch
	}
}

// Err returns error channel
func (e *Server) Err() <-chan error { return e.errc }

// Name returns server name
func (e *Server) Name() string {
	return e.name
}

// Configuration of the server
func (e *Server) Configuration() *Config {
	return &e.cfg
}

// AddService to the server
func (e *Server) AddService(svc Service) {
	logger.KV(xlog.NOTICE, "server", e.Name(), "service", svc.Name())

	e.services[svc.Name()] = svc
}

// Service returns service by name
func (e *Server) Service(name string) Service {
	return e.services[name]
}

// IsReady returns true when the server is ready to serve
func (e *Server) IsReady() bool {
	for _, ss := range e.services {
		if !ss.IsReady() {
			logger.KV(xlog.INFO, "status", "NOT_READY", "svc", ss.Name())
			return false
		}
	}
	return true
}

// StartedAt returns Time when the server has started
func (e *Server) StartedAt() time.Time {
	return e.startedAt
}

// ListenURLs is the list of URLs that the server listens on
func (e *Server) ListenURLs() []string {
	return e.cfg.ListenURLs
}

// Hostname is the hostname
func (e *Server) Hostname() string {
	return e.hostname
}

// LocalIP is the local IP4
func (e *Server) LocalIP() string {
	return e.ipaddr
}

// Discovery returns Discovery interface
func (e *Server) Discovery() discovery.Discovery {
	return e.disco
}<|MERGE_RESOLUTION|>--- conflicted
+++ resolved
@@ -122,11 +122,7 @@
 	) error {
 		iden, err := roles.New(&cfg.IdentityMap, jwtParser, at)
 		if err != nil {
-<<<<<<< HEAD
-			//logger.KV(xlog.ERROR, "err", err)
-=======
 			logger.KV(xlog.ERROR, "err", err)
->>>>>>> 7ceba2af
 			return err
 		}
 		e.identity = iden
