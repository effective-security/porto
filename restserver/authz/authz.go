// Package authz provides an implemention of http authorization where specific
// URI (or URI's and their children) are allowed access by a set of roles
//
// the caller can supply a way to map from a request to a role name.
//
// the access control points are on entire URI segments only, e.g.
// Allow("/foo/bar", "bob")
// gives access to /foo/bar /foo/bar/baz, but not /foo/barry
//
// Access is based on the deepest matching path, not the accumulated paths, so,
// Allow("/foo", "bob")
// Allow("/foo/bar", "barry")
// will allow barry access to /foo/bar but not access to /foo
//
// AllowAny("/foo") will allow any authenticated request access to the /foo resource
// AllowAnyRole("/bar") will allow any authenticated request with a non-empty role access to the /bar resource
//
// AllowAny, allowAnyRole always overrides any matching Allow regardless of the order of calls
// multiple calls to Allow for the same resource are cumulative, e.g.
// Allow("/foo", "bob")
// Allow("/foo", "barry")
// is equivilent to
// Allow("/foo", "bob", "barry")
//
// Once you've built your Provider you can call NewHandler to get a http.Handler
// that implements those rules.
package authz

import (
	"bytes"
	"context"
	"fmt"
	"io"
	"net/http"
	"sort"
	"strings"

	"github.com/effective-security/porto/x/math"
	"github.com/effective-security/porto/xhttp/httperror"
	"github.com/effective-security/porto/xhttp/identity"
	"github.com/effective-security/porto/xhttp/marshal"
	"github.com/effective-security/xlog"
	"github.com/jinzhu/copier"
	"github.com/pkg/errors"
	"google.golang.org/grpc"
	"google.golang.org/grpc/codes"
	"google.golang.org/grpc/status"
)

var logger = xlog.NewPackageLogger("github.com/effective-security/porto/restserver", "authz")

var (
	// ErrNoRoleMapperSpecified can't call NewHandler before you've set the RoleMapper function
	ErrNoRoleMapperSpecified = errors.New("you must have a RoleMapper set to be able to create a http.Handler")
	// ErrNoPathsConfigured is returned by NewHandler if you call NewHandler, but haven't configured any paths to be accessible
	ErrNoPathsConfigured = errors.New("you must have at least one path before being able to create a http.Handler")
)

// HTTPAuthz represents an Authorization provider interface,
// You can call Allow or AllowAny to specify which roles are allowed
// access to which path segments.
// once configured you can create a http.Handler that enforces that
// configuration for you by calling NewHandler
type HTTPAuthz interface {
	// SetRoleMapper configures the function that provides the mapping from an HTTP request to a role name
	SetRoleMapper(func(*http.Request) identity.Identity)
	// NewHandler returns a http.Handler that enforces the current authorization configuration
	// The handler has its own copy of the configuration changes to the Provider after calling
	// NewHandler won't affect previously created Handlers.
	// The returned handler will extract the role and verify that the role has access to the
	// URI being request, and either return an error, or pass the request on to the supplied
	// delegate handler
	NewHandler(delegate http.Handler) (http.Handler, error)
}

// GRPCAuthz represents an Authorization provider interface,
// You can call Allow or AllowAny to specify which roles are allowed
// access to which path segments.
// once configured you can create a Unary interceptor that enforces that
// configuration for you by calling NewUnaryInterceptor
type GRPCAuthz interface {
	// SetGRPCRoleMapper configures the function that provides
	// the mapping from a gRPC request to a role name
	SetGRPCRoleMapper(m func(ctx context.Context) identity.Identity)
	// NewUnaryInterceptor returns grpc.UnaryServerInterceptor that enforces the current
	// authorization configuration.
	// The returned interceptor will extract the role and verify that the role has access to the
	// URI being request, and either return an error, or pass the request on to the supplied
	// delegate handler
	NewUnaryInterceptor() grpc.UnaryServerInterceptor
}

// Config contains configuration for the authorization module
type Config struct {
	// Allow will allow the specified roles access to this path and its children, in format: ${path}:${role},${role}
	Allow []string `json:"allow" yaml:"allow"`

	// AllowAny will allow any authenticated request access to this path and its children
	AllowAny []string `json:"allow_any" yaml:"allow_any"`

	// AllowAnyRole will allow any authenticated request that include a non empty role
	AllowAnyRole []string `json:"allow_any_role" yaml:"allow_any_role"`

	// LogAllowedAny specifies to log allowed access to nodes in AllowAny list
	LogAllowedAny bool `json:"log_allowed_any" yaml:"log_allowed_any"`

	// LogAllowed specifies to log allowed access
	LogAllowed bool `json:"log_allowed" yaml:"log_allowed"`

	// LogDenied specifies to log denied access
	LogDenied bool `json:"log_denied" yaml:"log_denied"`
}

// Provider represents an Authorization provider,
// You can call Allow or AllowAny to specify which roles are allowed
// access to which path segments.
// once configured you can create a http.Handler that enforces that
// configuration for you by calling NewHandler
type Provider struct {
	requestRoleMapper func(*http.Request) identity.Identity
	grpcRoleMapper    func(context.Context) identity.Identity
	pathRoot          *pathNode
	cfg               *Config
}

type allowTypes int8

const (
	allowAny allowTypes = 1 << iota
	allowAnyRole
)

// the auth info is stored in a tree based on the path segments
// the deepest node that matches the request is used to validate the request
// e.g. if /v1/foo is allowed access by sales and
//
//	/v1/bar is allowed access by baristas
//
// the tree is
// ""
//   - "v1"
//   - "foo"	allow sales
//   - "bar" allow baristas
type pathNode struct {
	value        string
	children     map[string]*pathNode
	allowedRoles map[string]bool
	allow        allowTypes
}

var defaultRoleMapper = func(r *http.Request) identity.Identity {
	return identity.FromRequest(r).Identity()
}

var defaultGrpcRoleMapper = func(ctx context.Context) identity.Identity {
	return identity.FromContext(ctx).Identity()
}

// New returns new Authz provider
func New(cfg *Config) (*Provider, error) {
	az := &Provider{
		cfg:               cfg,
		requestRoleMapper: defaultRoleMapper,
		grpcRoleMapper:    defaultGrpcRoleMapper,
	}

	for _, s := range cfg.AllowAny {
		az.AllowAny(s)
		logger.KV(xlog.NOTICE, "AllowAny", s)
	}

	for _, s := range cfg.AllowAnyRole {
		az.AllowAnyRole(s)
		logger.KV(xlog.NOTICE, "AllowAnyRole", s)
	}

	for _, s := range cfg.Allow {
		parts := strings.Split(s, ":")
		if len(parts) != 2 || len(parts[0]) == 0 || len(parts[1]) == 0 {
			return nil, errors.Errorf("not valid Authz allow configuration: %q", s)
		}
		logger.KV(xlog.NOTICE, "allow", parts[0], "role", parts[1])
		roles := strings.Split(parts[1], ",")
		az.Allow(parts[0], roles...)
	}

	return az, nil
}

// treeAtText will return a string of the current configured tree in
// human readable text format.
func (c *Provider) treeAsText() string {
	o := bytes.NewBuffer(make([]byte, 0, 256))
	_, _ = io.WriteString(o, "\n")
	roles := func(o io.Writer, n *pathNode) {
		if n.allowAny() {
			_, _ = io.WriteString(o, "[Any]")
			return
		}
		if (n.allow & allowAnyRole) != 0 {
			_, _ = io.WriteString(o, "[Any Role]")
			return
		}
		if len(n.allowedRoles) == 0 {
			return
		}
		fmt.Fprintf(o, "[%s]", strings.Join(n.allowedRoleKeys(), ","))
	}
	var visitNode func(int, *pathNode)
	visitNode = func(depth int, n *pathNode) {
		pad := strings.Repeat(" ", depth*2)
		slash := ""
		if len(n.children) > 0 {
			slash = "/"
		}
		rolePad := strings.Repeat(" ", math.Max(1, 32-len(pad)-len(slash)-len(n.value)))
		fmt.Fprintf(o, "%s  %s%s %s", pad, n.value, slash, rolePad)
		roles(o, n)
		fmt.Fprintln(o)
		for _, ck := range n.childKeys() {
			visitNode(depth+1, n.children[ck])
		}
	}
	visitNode(0, c.pathRoot)
	return o.String()
}

// newPathNode returns a newly created pathNode initialized with the supplied path segment
func newPathNode(pathItem string) *pathNode {
	return &pathNode{
		value:        pathItem,
		children:     make(map[string]*pathNode),
		allowedRoles: make(map[string]bool),
	}
}

// childKeys returns a slice containing the child key names sorted alpabetically
func (n *pathNode) childKeys() []string {
	r := make([]string, 0, len(n.children))
	for k := range n.children {
		r = append(r, k)
	}
	sort.Strings(r)
	return r
}

// allowedRoleKeys return a slice containing the allowed role name sorted alphabetically
func (n *pathNode) allowedRoleKeys() []string {
	r := make([]string, 0, len(n.allowedRoles))
	for k := range n.allowedRoles {
		r = append(r, k)
	}
	sort.Strings(r)
	return r
}

// clone returns a deep copy of this pathNode
func (n *pathNode) clone() *pathNode {
	if n == nil {
		return nil
	}
	c := newPathNode(n.value)
	c.allow = n.allow
	for k, v := range n.children {
		c.children[k] = v.clone()
	}
	for k := range n.allowedRoles {
		c.allowedRoles[k] = true
	}
	return c
}

func (n *pathNode) allowAny() bool {
	return (n.allow & allowAny) != 0
}

func (n *pathNode) allowRole(r string) bool {
	if r == "" || r == identity.GuestRoleName {
		return false
	}
	return ((n.allow & allowAnyRole) != 0) || n.allowedRoles[r]
}

// Clone returns a deep copy of this Provider
func (c *Provider) Clone() *Provider {
	p := &Provider{
		requestRoleMapper: c.requestRoleMapper,
		grpcRoleMapper:    c.grpcRoleMapper,
		pathRoot:          c.pathRoot.clone(),
		cfg:               &Config{},
	}

	_ = copier.Copy(p.cfg, c.cfg)

	return p
}

// SetRoleMapper configures the function that provides the mapping from an HTTP request to a role name
func (c *Provider) SetRoleMapper(m func(r *http.Request) identity.Identity) {
	c.requestRoleMapper = m
}

// SetGRPCRoleMapper configures the function that provides the mapping from a gRPC request to a role name
func (c *Provider) SetGRPCRoleMapper(m func(ctx context.Context) identity.Identity) {
	c.grpcRoleMapper = m
}

// AllowAny will allow any authenticated request access to this path and its children
// [unless a specific Allow/AllowAny is called for a child path]
func (c *Provider) AllowAny(path string) {
	c.walkPath(path, true).allow = allowAny
}

// AllowAnyRole will allow any authenticated request that include a non empty role
// access to this path and its children
// [unless a specific Allow/AllowAny is called for a child path]
func (c *Provider) AllowAnyRole(path string) {
	c.walkPath(path, true).allow |= allowAnyRole
}

// Allow will allow the specified roles access to this path and its children
// [unless a specific Allow/AllowAny is called for a child path]
// multiple calls to Allow for the same path are cumulative
func (c *Provider) Allow(path string, roles ...string) {
	node := c.walkPath(path, true)
	for _, role := range roles {
		if role == "" {
			continue
		}
		node.allowedRoles[role] = true
	}
}

// walkPath does the work of converting a URI path into a tree of pathNodes
// if create is true, all nodes required to create a tree equaling the supplied
// path will be created if needed.
// if create is false, the deepest node matching the supplied path is returned.
//
// walkPath is safe for concurrent use only if create is false, and it has previously
// been called with create=true
func (c *Provider) walkPath(path string, create bool) *pathNode {
	if len(path) == 0 || path[0] != '/' {
		panic(fmt.Sprintf("Invalid path supplied to walkPath %v", path))
	}
	if c.pathRoot == nil {
		c.pathRoot = newPathNode("")
	}
	pathLen := len(path)
	pathPos := 1
	currentNode := c.pathRoot
	for pathPos < pathLen {
		segEnd := pathPos
		for segEnd < pathLen && path[segEnd] != '/' {
			segEnd++
		}
		pathSegment := path[pathPos:segEnd]
		childNode := currentNode.children[pathSegment]
		if childNode == nil && !create {
			return currentNode
		}
		if childNode == nil {
			childNode = newPathNode(pathSegment)
			currentNode.children[pathSegment] = childNode
		}
		currentNode = childNode
		pathPos = segEnd + 1
	}
	return currentNode
}

// isAllowed returns true if access to 'path' is allowed for the specified role.
func (c *Provider) isAllowed(ctx context.Context, path string, idn identity.Identity) bool {
	role := idn.Role()

	if len(path) == 0 || path[0] != '/' {
		logger.ContextKV(ctx, xlog.NOTICE,
			"status", "denied",
			"invalid_path", path)
		return false
	}

	node := c.walkPath(path, false)
	allowAny := node.allowAny()
	allowRole := false

	if !allowAny {
		allowRole = node.allowRole(role)
	}
	res := allowAny || allowRole
	if res {
		if allowRole && c.cfg.LogAllowed {
			logger.ContextKV(ctx, xlog.NOTICE, "status", "allowed",
				"path", path,
				"node", node.value)
		} else if c.cfg.LogAllowedAny {
			logger.ContextKV(ctx, xlog.NOTICE, "status", "allowed_any",
				"path", path,
				"node", node.value)
		}
	} else if c.cfg.LogDenied {
		logger.ContextKV(ctx, xlog.NOTICE, "status", "denied",
			"path", path,
			"node", node.value)
	}
	return res
}

// checkAccess ensures that access to the supplied http.request is allowed
func (c *Provider) checkAccess(r *http.Request) error {
	if r.Method == http.MethodOptions {
		// always allow OPTIONS
		return nil
	}

	idn := c.requestRoleMapper(r)
	if !c.isAllowed(r.Context(), r.URL.Path, idn) {
		return errors.Errorf("%s not allowed", idn.String())
	}

	return nil
}

// NewHandler returns a http.Handler that enforces the current authorization configuration
// The handler has its own copy of the configuration changes to the Provider after calling
// NewHandler won't affect previously created Handlers.
// The returned handler will extract the role and verify that the role has access to the
// URI being request, and either return an error, or pass the request on to the supplied
// delegate handler
func (c *Provider) NewHandler(delegate http.Handler) (http.Handler, error) {
	if c.requestRoleMapper == nil {
		return nil, errors.WithStack(ErrNoRoleMapperSpecified)
	}
	if c.pathRoot == nil {
		return nil, errors.WithStack(ErrNoPathsConfigured)
	}
	h := &authHandler{
		delegate: delegate,
		config:   c.Clone(),
	}
<<<<<<< HEAD
	logger.KV(xlog.INFO, "config", h.config.treeAsText())
=======
	logger.KV(xlog.DEBUG, "config", h.config.treeAsText())
>>>>>>> 7ceba2af
	return h, nil
}

type authHandler struct {
	delegate http.Handler
	config   *Provider
}

func (a *authHandler) ServeHTTP(w http.ResponseWriter, r *http.Request) {
	err := a.config.checkAccess(r)
	if err == nil {
		a.delegate.ServeHTTP(w, r)
	} else {
		marshal.WriteJSON(w, r, httperror.Unauthorized(err.Error()))
	}
}

// NewUnaryInterceptor returns grpc.UnaryServerInterceptor to check access
func (c *Provider) NewUnaryInterceptor() grpc.UnaryServerInterceptor {
	return func(ctx context.Context, req interface{}, info *grpc.UnaryServerInfo, handler grpc.UnaryHandler) (interface{}, error) {
		idn := c.grpcRoleMapper(ctx)
		if !c.isAllowed(ctx, info.FullMethod, idn) {
			return nil, status.Errorf(codes.PermissionDenied, "%s not allowed", idn.String())
		}

		return handler(ctx, req)
	}
}<|MERGE_RESOLUTION|>--- conflicted
+++ resolved
@@ -437,11 +437,7 @@
 		delegate: delegate,
 		config:   c.Clone(),
 	}
-<<<<<<< HEAD
-	logger.KV(xlog.INFO, "config", h.config.treeAsText())
-=======
 	logger.KV(xlog.DEBUG, "config", h.config.treeAsText())
->>>>>>> 7ceba2af
 	return h, nil
 }
 
