package tlsconfig

import (
	"crypto/tls"
	"crypto/x509"
	"os"
	"path"
	"sync"
	"sync/atomic"
	"time"

	"github.com/effective-security/xlog"
	"github.com/pkg/errors"
)

// Wrap time.Tick so we can override it in tests.
var makeTicker = func(interval time.Duration) (func(), <-chan time.Time) {
	t := time.NewTicker(interval)
	return t.Stop, t.C
}

// OnReloadFunc is a callback to handle cert reload
type OnReloadFunc func(pair *tls.Certificate)

// KeypairReloader keeps necessary info to provide reloaded certificate
type KeypairReloader struct {
	label          string
	lock           sync.RWMutex
	loadedAt       time.Time
	count          uint32
	keypair        *tls.Certificate
	certPath       string
	certModifiedAt time.Time
	keyPath        string
	keyModifiedAt  time.Time
	inProgress     bool
	stopChan       chan<- struct{}
	closed         bool
	handlers       []OnReloadFunc
}

// NewKeypairReloader return an instance of the TLS cert loader
func NewKeypairReloader(label, certPath, keyPath string, checkInterval time.Duration) (*KeypairReloader, error) {
	if label == "" {
		label = path.Base(certPath)
	}

	result := &KeypairReloader{
		label:    label,
		certPath: certPath,
		keyPath:  keyPath,
		stopChan: make(chan struct{}),
	}

	logger.KV(xlog.TRACE, "label", label, "status", "started")

	err := result.Reload()
	if err != nil {
		return nil, err
	}

	stopChan := make(chan struct{})
	tickerStop, tickChan := makeTicker(checkInterval)
	go func() {
		for {
			select {
			case <-stopChan:
				tickerStop()
				logger.KV(xlog.TRACE, "status", "closed", "label", result.label, "count", result.LoadedCount())
				return
			case <-tickChan:
				modified := false
				fi, err := os.Stat(certPath)
				if err == nil {
					modified = fi.ModTime().After(result.certModifiedAt)
				} else {
					logger.KV(xlog.WARNING, "reason", "stat", "label", result.label, "file", certPath, "err", err)
				}
				if !modified {
					fi, err = os.Stat(keyPath)
					if err == nil {
						modified = fi.ModTime().After(result.keyModifiedAt)
					} else {
						logger.KV(xlog.WARNING, "reason", "stat", "label", result.label, "file", keyPath, "err", err)
					}
				}
				// reload on modified, or force to reload each hour
				if modified || result.loadedAt.Add(1*time.Hour).Before(time.Now().UTC()) {
					err := result.Reload()
					if err != nil {
						logger.KV(xlog.ERROR, "label", result.label, "err", err)
					}
				}
			}
		}
	}()
	result.stopChan = stopChan
	return result, nil
}

// OnReload allows to add OnReloadFunc handler
func (k *KeypairReloader) OnReload(f OnReloadFunc) *KeypairReloader {
	k.lock.Lock()
	defer k.lock.Unlock()

	if f != nil {
		k.handlers = append(k.handlers, f)
	}
	return k
}

// Reload will explicitly load TLS certs from the disk
func (k *KeypairReloader) Reload() error {
	k.lock.Lock()
	if k.inProgress {
		k.lock.Unlock()
		return nil
	}

	k.inProgress = true
	defer func() {
		k.inProgress = false
		k.lock.Unlock()
	}()

	oldModifiedAt := k.certModifiedAt

	var newCert *tls.Certificate
	var err error

	for i := 0; i < 3; i++ {
		// sleep a little as notification occurs right after process starts writing the file,
		// so it needs to finish writing the file
		time.Sleep(100 * time.Millisecond)
		newCert, err = LoadX509KeyPairWithOCSP(k.certPath, k.keyPath)
		if err == nil {
			break
		}
		logger.KV(xlog.WARNING, "reason", "LoadX509KeyPair", "label", k.label, "file", k.certPath, "err", err)
	}
	if err != nil {
		return errors.WithMessagef(err, "count: %d", k.count)
	}

	atomic.AddUint32(&k.count, 1)
	k.loadedAt = time.Now().UTC()

	certFileInfo, err := os.Stat(k.certPath)
	if err == nil {
		k.certModifiedAt = certFileInfo.ModTime()
	} else {
		logger.KV(xlog.WARNING, "reason", "stat", "label", k.label, "file", k.certPath, "err", err)
	}

	keyFileInfo, err := os.Stat(k.keyPath)
	if err == nil {
		k.keyModifiedAt = keyFileInfo.ModTime()
	} else {
		logger.KV(xlog.WARNING, "reason", "stat", "label", k.label, "file", k.keyPath, "err", err)
	}

	logger.KV(xlog.WARNING, "label", k.label, "count", k.count, "cert", k.certPath, "modifiedAt", k.certModifiedAt.Format(time.RFC3339))

	k.keypair = newCert
	keypair := k.tlsCert()

	if oldModifiedAt != k.certModifiedAt {
		// execute notifications outside of the lock
		for _, h := range k.handlers {
			go h(keypair)
		}
	}

	return nil
}

func (k *KeypairReloader) tlsCert() *tls.Certificate {
	var err error
	kp := k.keypair
	if kp.Leaf == nil && len(kp.Certificate) > 0 {
		kp.Leaf, err = x509.ParseCertificate(kp.Certificate[0])
		if err != nil {
			logger.KV(xlog.WARNING, "reason", "ParseCertificate", "label", k.label, "err", err)
		}
	}

	if kp.Leaf != nil && kp.Leaf.NotAfter.Add(1*time.Hour).Before(time.Now().UTC()) {
		logger.KV(xlog.WARNING, "label", k.label, "count", k.count, "cert", k.certPath, "expires", kp.Leaf.NotAfter.Format(time.RFC3339))
	}
	return kp
}

// GetKeypairFunc is a callback for TLSConfig to provide TLS certificate and key pair for Server
func (k *KeypairReloader) GetKeypairFunc() func(*tls.ClientHelloInfo) (*tls.Certificate, error) {
	return func(clientHello *tls.ClientHelloInfo) (*tls.Certificate, error) {
		k.lock.RLock()
		defer k.lock.RUnlock()
		return k.tlsCert(), nil
	}
}

// GetClientCertificateFunc is a callback for TLSConfig to provide TLS certificate and key pair for Client
func (k *KeypairReloader) GetClientCertificateFunc() func(*tls.CertificateRequestInfo) (*tls.Certificate, error) {
	return func(_ *tls.CertificateRequestInfo) (*tls.Certificate, error) {
		k.lock.RLock()
		defer k.lock.RUnlock()
		return k.tlsCert(), nil
	}
}

// Keypair returns current pair
func (k *KeypairReloader) Keypair() *tls.Certificate {
	if k == nil {
		return nil
	}
	k.lock.RLock()
	defer k.lock.RUnlock()

	return k.tlsCert()
}

// CertAndKeyFiles returns cert and key files
func (k *KeypairReloader) CertAndKeyFiles() (string, string) {
	if k == nil {
		return "", ""
	}
	k.lock.RLock()
	defer k.lock.RUnlock()

	return k.certPath, k.keyPath
}

// LoadedAt return the last time when the pair was loaded
func (k *KeypairReloader) LoadedAt() time.Time {
	k.lock.RLock()
	defer k.lock.RUnlock()

	return k.loadedAt
}

// LoadedCount returns the number of times the pair was loaded from disk
func (k *KeypairReloader) LoadedCount() uint32 {
	return atomic.LoadUint32(&k.count)
}

// Close will close the reloader and release its resources
func (k *KeypairReloader) Close() error {
	if k == nil {
		return nil
	}

	k.lock.RLock()
	defer k.lock.RUnlock()

	if k.closed {
		return errors.New("already closed")
	}

<<<<<<< HEAD
	logger.KV(xlog.INFO, "label", k.label, "count", k.count, "cert", k.certPath, "key", k.keyPath)
=======
	logger.KV(xlog.DEBUG, "label", k.label, "count", k.count, "cert", k.certPath, "key", k.keyPath)
>>>>>>> 7ceba2af

	k.closed = true
	k.stopChan <- struct{}{}

	return nil
}<|MERGE_RESOLUTION|>--- conflicted
+++ resolved
@@ -256,11 +256,7 @@
 		return errors.New("already closed")
 	}
 
-<<<<<<< HEAD
-	logger.KV(xlog.INFO, "label", k.label, "count", k.count, "cert", k.certPath, "key", k.keyPath)
-=======
 	logger.KV(xlog.DEBUG, "label", k.label, "count", k.count, "cert", k.certPath, "key", k.keyPath)
->>>>>>> 7ceba2af
 
 	k.closed = true
 	k.stopChan <- struct{}{}
